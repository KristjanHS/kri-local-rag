--- conflicted
+++ resolved
@@ -1,114 +1,74 @@
-# Test commit to trigger CI workflow
+# kri-local-rag
 
-# Local RAG with Ollama and Weaviate
-
-This project provides a complete, local-only Retrieval-Augmented Generation (RAG) solution using Ollama for language model hosting and Weaviate as the vector database.
-
-It is designed for simplicity, performance, and privacy, allowing you to chat with your documents without any data leaving your machine.
+Local RAG system using Weaviate, Ollama, and a CPU-optimized Python backend.
 
 ---
 
-## Table of Contents
-
-- [Key Features](#key-features)
-- [System Architecture](#system-architecture)
-- [Technology Stack](#technology-stack)
-- [Quick Start](#quick-start)
-- [Usage](#usage)
-  - [CLI Mode](#cli-mode)
-  - [Web App Mode](#web-app-mode)
-- [Future Work](#future-work)
-- [Known Issues](#known-issues)
-- [License](#license)
-- [Contact](#contact)
+## Prerequisites
+- Docker & Docker Compose
+- 8GB+ RAM
+- **Optional NVIDIA GPU**: For hardware-accelerating the `ollama` LLM service. The main `app` container is CPU-only.
+- Linux/WSL2
 
 ---
 
-## Key Features
+## Project Structure
 
-- **Local-First**: All components (LLM, vector DB, UI) run locally. No internet connection is required after initial setup.
-- **Privacy-Focused**: Your documents and chat history never leave your machine.
-- **Easy to Use**: Simple setup with Docker Compose and a user-friendly web interface.
-- **Interactive CLI**: A command-line interface for power users to quickly ask questions and get answers.
-- **Metadata Filtering**: Filter your documents by source or language to narrow down the context for your questions.
-- **Cross-Encoder Reranking**: Improves the quality of retrieved context chunks for more accurate answers.
+This project follows a standard structure for Python applications, separating concerns into distinct directories:
+
+```
+kri-local-rag/
+├── .devcontainer/     # VS Code Dev Container configuration
+├── .venv/             # Python virtual environment
+├── .vscode/           # VS Code workspace settings
+├── backend/           # Core RAG backend code (CPU-optimized)
+├── data/              # Source documents for ingestion
+├── docs/              # Project documentation
+├── docker/            # Dockerfiles and docker-compose.yml
+├── example_data/      # Sample data for testing
+├── frontend/          # Streamlit web interface
+├── logs/              # Log files from scripts and services
+├── scripts/           # Automation and utility scripts
+└── tests/             # Test suite
+```
 
 ---
 
-## System Architecture
+## Automated Scripts
 
-The system is composed of three main Docker containers:
+This project includes a suite of scripts in the `scripts/` directory to automate common tasks. They are all powered by a central `config.sh` file, which manages paths, service names, and logging.
 
-1.  **Ollama**: Hosts the local language model (e.g., Llama 3, Mistral). It exposes an API for text generation.
-2.  **Weaviate**: A modern vector database that stores document chunks and their embeddings for efficient similarity search.
-3.  **RAG App**: The main application container that includes:
-    - **Backend**: Python scripts for document ingestion, retrieval, and answering.
-    - **Frontend**: A Streamlit-based web application for a user-friendly experience.
-
-The backend uses a RAG pipeline that works as follows:
-
-1.  **Ingestion**: Documents (PDFs) are parsed, split into chunks, and converted into vector embeddings using a sentence-transformer model.
-2.  **Retrieval**: When a user asks a question, the backend converts the query into an embedding and searches Weaviate for the most similar document chunks.
-3.  **Reranking**: A cross-encoder model reranks the retrieved chunks for relevance.
-4.  **Generation**: The top-ranked chunks are combined with the user's question into a prompt that is sent to the Ollama language model to generate a final answer.
+-   **`config.sh`**: Central configuration for all shell scripts. Not meant to be run directly, but sourced by other scripts.
+-   **`docker-setup.sh`**: Performs a full, first-time setup, building all Docker images and starting the services.
+-   **`docker-reset.sh`**: Completely resets the project by stopping and deleting all containers, volumes, and images.
+-   **`cli.sh`**: Provides CLI access to the running `app` container. It clears the Python cache and restarts the container to ensure live code changes are applied before executing a command. Starts an interactive RAG console by default.
+-   **`ingest.sh`**: A convenience wrapper to ingest PDFs from a host path into Weaviate using a temporary `app` container.
+-   **`monitor_gpu.sh`**: Monitors NVIDIA GPU usage, useful for observing the `ollama` service if you have a GPU.
 
 ---
 
-## Technology Stack
+## Installation & Startup
 
-- **Language Model**: [Ollama](https://ollama.ai/) (with `cas/mistral-7b-instruct-v0.3`)
-- **Vector Database**: [Weaviate](https://weaviate.io/)
-- **Embedding Model**: `sentence-transformers/all-MiniLM-L6-v2`
-- **Reranking Model**: `cross-encoder/ms-marco-MiniLM-L-6-v2`
-- **Backend Framework**: Python, LangChain
-- **Frontend Framework**: Streamlit
-- **Containerization**: Docker Compose
+### First-Time Setup
 
----
-
-## Quick Start
-
-### Prerequisites
-
-- **Docker**: Ensure Docker and Docker Compose are installed on your system.
-- **Git**: For cloning the repository.
-- **For GPU Support (Optional but Recommended)**:
-  - NVIDIA drivers installed on your host machine.
-  - The [NVIDIA Container Toolkit](https://docs.nvidia.com/datacenter/cloud-native/container-toolkit/latest/install-guide.html) installed to allow Docker to access your GPU.
-
-### Steps
-
-1.  **Clone the Repository**
+1.  Clone the repository:
     ```bash
-    git clone https://github.com/your-username/your-repo-name.git
-    cd your-repo-name
+    git clone https://github.com/KristjanHS/kri-local-rag
+    cd kri-local-rag
     ```
 
-2.  **Start the Services**
-    This command will build the Docker images and start the Ollama, Weaviate, and RAG app containers.
+2.  Make the scripts executable:
     ```bash
-    docker compose -f docker/docker-compose.yml up -d --build
-    ```
-    The first time you run this, it will download the language model and other required assets, which may take some time.
-
-3.  **Ingest Your Documents**
-    Place your PDF documents in the `data/` directory. Then, run the ingestion script to process them:
-    ```bash
-    docker compose -f docker/docker-compose.yml run --rm ingester
+    chmod +x scripts/*.sh
     ```
 
-<<<<<<< HEAD
-4.  **Start Chatting**
-    - **CLI**: `docker attach <your-app-container-name>`
-    - **Web App**: Open your browser to `http://localhost:8501`.
-=======
 3.  Run the automated setup script:
     ```bash
     ./scripts/docker-setup.sh
     ```
     **Note:** The first run can be very slow as it downloads several gigabytes of models.
 
-    Once complete, the Streamlit app will be available at **[http://localhost:8501](http://localhost:8501)**.
+Once complete, the Streamlit app will be available at **[http://localhost:8501](http://localhost:8501)**.
 
 ### Development Installation
 
@@ -137,41 +97,66 @@
 
 ## Usage
 
-### CLI Mode
+### Ingest Documents
 
-Attach to the running `app` container to use the interactive command-line interface:
+There are several ways to add PDFs to the vector database:
 
+| Method | Command / UI | When to use |
+|--------|--------------|-------------|
+| **1. Streamlit UI** | Upload PDFs directly in the browser. | Quick, small uploads without using the terminal. |
+| **2. Helper script** | `./scripts/ingest.sh <path>` | A fast one-liner that runs ingestion in a temporary container. |
+| **3. Docker Compose Profile** | `docker compose -f docker/docker-compose.yml --profile ingest up` | Fire-and-forget batch ingestion using the dedicated `ingester` service. |
+| **4. CLI Wrapper** | `./scripts/cli.sh <command>` | Run any command inside the persistent `app` container. |
+
+
+### Ask Questions
+
+Once documents are ingested, you can ask questions via the Streamlit app at **[http://localhost:8501](http://localhost:8501)** or use the interactive CLI:
 ```bash
-docker attach kri-local-rag-app-1
+./scripts/cli.sh
 ```
-
-You can then ask questions directly in your terminal.
-
-### Web App Mode
-
-The web application provides a more user-friendly interface. Open `http://localhost:8501` in your browser to:
-
-- Ask questions and get answers.
-- See the context chunks that were used to generate the answer.
-- Apply filters to your documents.
 
 ---
 
-## Future Work
+## CPU Optimizations
 
-- [ ] Support for more document types (e.g., DOCX, TXT).
-- [ ] Add a document management interface to the web app.
-- [ ] Implement conversation history.
-- [ ] Explore more advanced RAG techniques.
+The `app` container is configured for high-performance CPU execution using the latest PyTorch optimizations:
+
+-   **Latest PyTorch CPU Wheels**: Includes oneDNN 3.x and Inductor improvements for AVX2 and scalable workloads.
+-   **`torch.compile`**: Uses the `inductor` backend with `max-autotune` mode for 5-25% speed-ups on CPU-intensive models.
+-   **Optimal Threading**: Environment variables like `OMP_NUM_THREADS` and `MKL_NUM_THREADS` are set in the `Dockerfile` for efficient CPU utilization.
 
 ---
 
-## Known Issues
+## Data Locations
 
-- The initial model download can be slow.
-- The web app is simple and could be improved with more features.
+- **Weaviate data**: Stored in the `weaviate_db` Docker volume.
+- **Ollama models**: Stored in the `ollama_models` Docker volume.
+- **Source documents**: Place your PDFs in the `data/` directory.
 
 ---
+
+## GPU Monitoring (for Ollama)
+
+If you are using an NVIDIA GPU for the `ollama` service, you can monitor its usage with the included script. Note that the `app` container is CPU-only and will not register GPU usage.
+
+```bash
+./scripts/monitor_gpu.sh
+```
+
+---
+
+## Documentation
+
+This project contains additional documentation in the `docs/` directory:
+
+- [Development Guide](docs/DEVELOPMENT.md) – Local setup, Docker workflows, and architecture.
+- [Docker Management](docs/docker-management.md) – In-depth guide to managing the project's Docker containers.
+- [Debugging Guide](docs/DEBUG_GUIDE.md) – A comprehensive guide to debugging `pytest` hangs and other issues.
+- [Document Processing](docs/document-processing.md) – Overview of the document ingestion and processing pipeline.
+- [Embedding Model Selection](docs/embedding-model-selection.md) – Guide for evaluating and choosing different embedding models.
+- [Cursor Terminal Fix](docs/cursor_terminal_fix.md) – Notes on fixing and improving the integrated terminal experience.
+- [Reorganization Summary](docs/REORGANIZATION_SUMMARY.md) – Summary of the project's code and file structure reorganization.
 
 ## Local CI with `act`
 
@@ -204,19 +189,9 @@
 - **logs/**: Runtime and script logs. Ignored by Git. Auto-created by the app and scripts. Safe to delete anytime; they are recreated on next run. A cleanup script prunes files older than 7 days.
 - **reports/**: Pytest artifacts (HTML/JUnit reports, session log, per-test logs). Ignored by Git and auto-created by tests. Safe to delete; regenerated on next test run.
 
-<<<<<<< HEAD
-This project is licensed under the MIT License. See the `LICENSE` file for details.
-
----
-
-## Contact
-
-For questions or feedback, please open an issue on the GitHub repository.
-=======
 Utilities
 - Clean artifacts quickly:
   ```bash
   ./scripts/clean_artifacts.sh
   ```
-- CI uploads reports as artifacts from the `reports/` directory for both fast and slow test jobs.
->>>>>>> 46657a5a
+- CI uploads reports as artifacts from the `reports/` directory for both fast and slow test jobs.