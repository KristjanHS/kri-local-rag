--- conflicted
+++ resolved
@@ -1,11 +1,16 @@
 #!/usr/bin/env python3
 """Root-level pytest configuration and fixtures."""
 
-<<<<<<< HEAD
+import logging
 import subprocess
 from pathlib import Path
 
 import pytest
+from rich.console import Console
+
+# Set up a logger for this module
+logger = logging.getLogger(__name__)
+console = Console()
 
 
 @pytest.fixture(scope="session")
@@ -13,7 +18,7 @@
     """Creates a unique log file for the test session."""
     log_dir = tmp_path_factory.mktemp("logs")
     log_file = log_dir / "test_run.log"
-    print(f"--- Test output is being logged to: {log_file} ---")
+    console.print(f"--- Test output is being logged to: {log_file} ---")
     return log_file
 
 
@@ -31,7 +36,7 @@
     """
     # If running inside a Docker container, assume services are already managed
     if Path("/.dockerenv").exists():
-        print("\\n--- Running inside Docker, skipping Docker service management. ---")
+        console.print("\\n--- Running inside Docker, skipping Docker service management. ---")
         # In a Docker environment, we just need to ensure Weaviate is ready.
         # The services themselves are managed by the CI workflow's docker-compose.
         yield
@@ -47,19 +52,17 @@
     except (subprocess.CalledProcessError, FileNotFoundError, subprocess.TimeoutExpired) as e:
         # If Docker is not running, not installed, or times out, skip all Docker-dependent tests
         if isinstance(e, subprocess.TimeoutExpired):
-            print("\n--- Docker daemon is unresponsive. Skipping Docker-dependent tests. ---")
+            console.print("\n--- Docker daemon is unresponsive. Skipping Docker-dependent tests. ---")
         else:
-            print("\n--- Docker is not running or not installed. Skipping Docker-dependent tests. ---")
+            console.print("\n--- Docker is not running or not installed. Skipping Docker-dependent tests. ---")
 
         pytest.skip("Docker is not available or unresponsive, skipping Docker-dependent tests.")
 
     # Docker is available, manage the services
-    print("\n--- Setting up Docker services for testing ---")
+    console.print("\n--- Setting up Docker services for testing ---")
 
     with open(test_log_file, "a") as log:
         # --- Configure a file handler for the test-specific log file ---
-        import logging
-
         # Remove any existing handlers to avoid duplicate logs
         for handler in logging.root.handlers[:]:
             logging.root.removeHandler(handler)
@@ -87,7 +90,7 @@
             # Stream stdout
             for line in process.stdout:
                 log.write(line)
-                print(line, end="")  # Also print to terminal for visibility
+                logger.info(line.strip())  # Also log to terminal for visibility
 
             # Wait for the process to complete and get the return code
             process.wait(timeout=300)
@@ -99,7 +102,7 @@
                 log.write(stderr_output)
                 pytest.fail(f"Failed to start Docker services. See logs at {test_log_file}")
 
-            print("✓ Docker services are up and healthy.")
+            console.print("✓ Docker services are up and healthy.")
             log.write("✓ Docker services are up and healthy.\n")
 
             # --- Ensure Weaviate database is populated for tests ---
@@ -141,18 +144,18 @@
                         # Ingest the bundled example data *without* deleting it afterwards
                         data_dir = project_root / "example_data"
                         ingest(str(data_dir))
-                        print("✓ Example data ingested for tests.", flush=True)
+                        console.print("✓ Example data ingested for tests.")
                         log.write("✓ Example data ingested for tests.\n")
                     else:
-                        print("✓ Weaviate collection already populated.", flush=True)
+                        console.print("✓ Weaviate collection already populated.")
                         log.write("✓ Weaviate collection already populated.\n")
                 finally:
                     client.close()
 
-                print("✓ Weaviate database ready for tests.", flush=True)
+                console.print("✓ Weaviate database ready for tests.")
                 log.write("✓ Weaviate database ready for tests.\n")
             except Exception as e:
-                print(f"✗ Failed to verify/populate Weaviate: {e}", flush=True)
+                console.print(f"✗ Failed to verify/populate Weaviate: {e}")
                 log.write(f"✗ Failed to verify/populate Weaviate: {e}\\n")
 
         except subprocess.TimeoutExpired:
@@ -165,12 +168,7 @@
 
     # Teardown is now disabled as per user instruction.
     # Containers will be left running after tests.
-    print("\n--- Docker services left running for manual inspection ---")
-=======
-from pathlib import Path
-
-import pytest
->>>>>>> 510e5414
+    console.print("\n--- Docker services left running for manual inspection ---")
 
 
 @pytest.fixture(scope="session")
