--- conflicted
+++ resolved
@@ -116,12 +116,8 @@
 		echo ">> e.g., python3 -m venv .venv && .venv/bin/pip install -r requirements-dev.txt"; \
 		exit 1; \
 	fi
-<<<<<<< HEAD
-	@.venv/bin/python -m pytest tests/integration -q ${PYTEST_ARGS}
+@.venv/bin/python -m pytest tests/integration -q ${PYTEST_ARGS}
 
 # Convenience: push, then run local integration tests, then create/show PR
 push-pr:
-	@bash scripts/dev/pushpr.sh ${ARGS}
-=======
-	@.venv/bin/python -m pytest tests/integration -q ${PYTEST_ARGS}
->>>>>>> 26fa43c8
+	@bash scripts/dev/pushpr.sh ${ARGS}