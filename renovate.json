{
    "$schema": "https://docs.renovatebot.com/renovate-schema.json",
    "extends": [
        "config:recommended",
        "docker:pinDigests",
        "helpers:pinGitHubActionDigests",
        "security:only-security-updates"
    ],
    "dependencyDashboard": true,
    "rebaseWhen": "behind-base-branch",
    "timezone": "UTC",
    "semanticCommits": "enabled",
    "prHourlyLimit": 2,
    "prConcurrentLimit": 10,
    "minimumReleaseAge": "3 days",
    "enabledManagers": [
        "pip_requirements",
        "github-actions",
        "dockerfile"
    ],
    "pip_requirements": {
        "managerFilePatterns": [
            "/(^|/)requirements(-dev)?\\.txt$/"
        ],
        "rangeStrategy": "replace"
    },
    "packageRules": [
        {
            "matchPackageNames": [
                "torch"
            ],
            "matchUpdateTypes": [
                "major",
                "minor",
                "patch"
            ],
            "enabled": false
        },
        {
            "matchManagers": [
                "pip_requirements"
            ],
            "labels": [
                "deps",
                "python"
            ],
            "separateMajorMinor": true,
            "separateMultipleMajor": true
        },
        {
            "matchManagers": [
                "pip_requirements"
            ],
            "matchUpdateTypes": [
                "major"
            ],
            "labels": [
                "deps",
                "python",
                "major"
            ],
            "prPriority": -1,
            "dependencyDashboardApproval": true
        },
        {
            "matchManagers": [
                "pip_requirements"
            ],
            "matchUpdateTypes": [
                "patch"
            ],
            "labels": [
                "deps",
                "python",
                "patch",
                "automerge"
            ],
            "automerge": true,
            "automergeType": "branch"
        },
        {
            "matchManagers": [
                "pip_requirements"
            ],
            "groupName": "pytest ecosystem",
            "labels": [
                "deps",
                "python",
                "pytest"
            ],
            "prPriority": 1,
            "matchPackageNames": [
                "/^pytest($|-.+)/"
            ]
        },
        {
            "matchManagers": [
                "pip_requirements"
            ],
            "groupName": "ruff ecosystem",
            "labels": [
                "deps",
                "python",
                "ruff"
            ],
            "prPriority": 1,
            "matchPackageNames": [
                "/^ruff($|-.+)/"
            ]
        },
        {
            "matchManagers": [
                "pip_requirements"
            ],
            "groupName": "mypy ecosystem",
            "labels": [
                "deps",
                "python",
                "mypy"
            ],
            "prPriority": 1,
            "matchPackageNames": [
                "/^mypy($|-.+)/"
            ]
        },
        {
            "matchManagers": [
                "pip_requirements"
            ],
            "groupName": "sphinx ecosystem",
            "labels": [
                "deps",
                "python",
                "sphinx"
            ],
            "prPriority": 0,
            "matchPackageNames": [
                "/^sphinx($|-.+)/"
            ]
        },
        {
            "matchManagers": [
                "github-actions"
            ],
            "groupName": "GitHub Actions",
            "labels": [
                "deps",
                "ci"
            ]
        },
        {
            "matchManagers": [
                "github-actions"
            ],
            "matchUpdateTypes": [
                "minor",
                "patch"
            ],
            "automerge": true,
            "automergeType": "branch"
        },
        {
            "matchManagers": [
                "dockerfile"
            ],
            "labels": [
                "deps",
                "docker"
            ],
            "pinDigests": true,
            "matchUpdateTypes": [
                "digest"
            ],
            "automerge": true,
            "automergeType": "branch"
        }
    ],
    "schedule": [
        "before 6am on monday"
    ],
<<<<<<< HEAD
    "vulnerabilityAlerts": true
=======

    "vulnerabilityAlerts": true,
    "ignoreDeps": [
        "torch"
    ]
>>>>>>> 98fa1369
}<|MERGE_RESOLUTION|>--- conflicted
+++ resolved
@@ -178,13 +178,5 @@
     "schedule": [
         "before 6am on monday"
     ],
-<<<<<<< HEAD
     "vulnerabilityAlerts": true
-=======
-
-    "vulnerabilityAlerts": true,
-    "ignoreDeps": [
-        "torch"
-    ]
->>>>>>> 98fa1369
 }